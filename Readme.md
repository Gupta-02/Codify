--- conflicted
+++ resolved
@@ -201,14 +201,6 @@
    ```bash
    npm install
    ```
-<<<<<<< HEAD
-   MONGODB_URI=your_mongodb_connection_string/or ask the repo owner for the URI
-   PORT=5050
-   JWT_SECRET=your_jwt_secret
-   CLIENT_CORS=http://localhost:5173
-   EMAIL_USER=your_email@gmail.com
-   EMAIL_PASS=your_app_password
-=======
 3. Environment (Backend)
 
    Create .env in server/:
@@ -219,7 +211,8 @@
     PORT=5050
     JWT_SECRET=your_jwt_secret
     CLIENT_CORS=http://localhost:5173
->>>>>>> 6c099a51
+    EMAIL_USER=your_email@gmail.com
+    EMAIL_PASS=your_app_password
    ```
 4. Run Backend
 
