--- conflicted
+++ resolved
@@ -21,11 +21,8 @@
     "firebase": "^11.0.1",
     "jsonwebtoken": "^9.0.2",
     "mongoose": "^8.5.1",
-<<<<<<< HEAD
     "node-fetch": "^3.3.2",
-=======
     "nodemailer": "^7.0.5",
->>>>>>> 1ad213a3
     "nodemon": "^3.1.9",
     "zod": "^3.23.8"
   }
