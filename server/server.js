import dotenv from 'dotenv'
import express from 'express'
import authRouter from './routes/authRouter.js';
import contactRouter from './routes/contactRoute.js';
import coursesRouter from './routes/coursesRoute.js'
import connectDB from './utils/db.js';
import cors from 'cors';
import errorMiddleware from './middlewares/errorMiddlewares.js';
import userRouter from './routes/userRoute.js';
import router from './routes/router.js';
import adminRouter from './routes/adminRouter.js';
import progressRouter from './routes/progressRoute.js';
import activityRouter from './routes/activityRoute.js';
import LearderBoardRouter from './routes/LeaderBoardRoute.js'
dotenv.config();
const app= express();
// Allow all origins
const corsOption = {
    origin: "*",   // any domain can access
    methods: "GET,HEAD,PUT,PATCH,POST,DELETE",
    credentials: false
};
app.use(cors(corsOption));
<<<<<<< HEAD
 
=======

// // using cors
// const corsOption = {
//     // origin:"https://bitwise-learning.netlify.app",
//     origin:process.env.CLIENT_CORS,
//     methods:"POST , PUT , GET , DELETE , PATCH ,HEAD",
//     credentials:false
// }
// app.use(cors(corsOption));
>>>>>>> 1ad213a3
// https://bitwise-backend.onrender.com/api/v1/auth/login
app.use(express.json());
app.use("/api/v1/auth",authRouter);
app.use("/contact",contactRouter);
app.use("/user",userRouter);
app.use("/api/v1/courses",coursesRouter);
app.use("/progress",progressRouter);
app.use("/activity",activityRouter);
app.use("/",router)
app.use("/admin",adminRouter);
app.use("/api/v1",LearderBoardRouter);
// app.get("/",)
const PORT = process.env.PORT ||5050;


app.use(errorMiddleware);
connectDB().then(
    app.listen(PORT,()=>{console.log(`Server is running at localhost:${PORT}`)})
).catch(()=>console.error("error during connection with mongodb"));<|MERGE_RESOLUTION|>--- conflicted
+++ resolved
@@ -21,9 +21,6 @@
     credentials: false
 };
 app.use(cors(corsOption));
-<<<<<<< HEAD
- 
-=======
 
 // // using cors
 // const corsOption = {
@@ -33,7 +30,6 @@
 //     credentials:false
 // }
 // app.use(cors(corsOption));
->>>>>>> 1ad213a3
 // https://bitwise-backend.onrender.com/api/v1/auth/login
 app.use(express.json());
 app.use("/api/v1/auth",authRouter);
